import pandas as pd
import numpy as np
from scipy.interpolate import RegularGridInterpolator
from scipy.stats import gaussian_kde, multivariate_normal
from matplotlib import pyplot as plt
from typing import Callable
import logging
from matplotlib.animation import FuncAnimation
from matplotlib.colors import ListedColormap

class PSODefense:
    def __init__(
        self, 
        play: pd.DataFrame, 
        objective_function: Callable,
        def_abbr: str, 
        off_abbr: str,
        ball_carrier_id: int,
<<<<<<< HEAD
        move_particles: list[int] = [],
        w: float = 0.1,
        c1: float = 2,
        c2: float = 0.2,
        num_iterations: int = 10_000,
        min_velocity: float = -0.3,
        max_velocity: float = 0.3
=======
        move_particles: list[int] = []
>>>>>>> fa78edf1
    ):

        # objective function and param setting
        self.objective_function = objective_function
        initial_ball_carrier_position = play.loc[(play['frameId'] == 1) & (play['nflId'] == ball_carrier_id)][['x', 'y']].values[0]
        self.objective_function_params = {
            'ball_carrier_position': initial_ball_carrier_position
        }

        # DataFrame of the play
        self.play = play.sort_values(by=['frameId', 'nflId']) 

        # metadata
        self.num_frames = len(play.frameId.unique())
        self.def_abbr = def_abbr
        self.off_abbr = off_abbr
        self.ball_carrier_id = int(ball_carrier_id)
        
        # if move_particles is None, then all particles will be able to move
        # if there is a certain set of particles that should be able to move, then specify them here
        self.move_particles = move_particles

        # constraints
        self.xmin = 0
        self.xmax = 120  # Including endzones
        self.ymax = 53.3  # Standard width of a football field
        self.ymin = 0
<<<<<<< HEAD
        self.min_velocity = min_velocity
        self.max_velocity = max_velocity
=======
        self.min_velocity = -0.3
        self.max_velocity = 0.3
>>>>>>> fa78edf1

        self.num_particles = len(self.play.loc[self.play['club'] == def_abbr].nflId.unique())
        self.num_dimensions = 2

        # this represents the actual x and y positions of the particles
        # not the positions that will be updated by method self.optimize_frame
        # group by frame and then convert 
        frames = self.play.loc[self.play['club'] == def_abbr].groupby('frameId')
        self.actual_particle_positions = np.array([frame[['x', 'y']].to_numpy() for _, frame in frames])
        self.actual_velocities = np.array([frame[['x_velocity', 'y_velocity']].to_numpy() for _, frame in frames])

        # initialize the positions and velocities of the particles
        # these are the positions and particles that will be updated by method self.optimize_frame
        self.positions = self.play.loc[(self.play['club'] == def_abbr) & (self.play['frameId'] == 1)][['x', 'y']].values
        self.velocities = np.zeros((self.num_particles, self.num_dimensions))
        self.personal_best_positions = self.positions.copy()
        self.personal_best_scores = np.full(self.num_particles, np.inf)
        self.global_best_score = np.inf
        self.global_best_position = np.full(self.num_dimensions, np.nan)

        # history of the positions optimized by PSO
        self.positions_history = [self.positions.copy()]
        self.velocities_history = [self.velocities.copy()]
        self.personal_best_positions_history = [self.personal_best_positions.copy()]
        self.personal_best_scores_history = [self.personal_best_scores.copy()]
        self.global_best_score_history = [self.global_best_score]
        self.global_best_position_history = [self.global_best_position.copy()]

        # hyper parameters
<<<<<<< HEAD
        self.w = w
        self.c1 = c1
        self.c2 = c2
        self.num_iterations = num_iterations
=======
        self.w = 1
        self.c1 = 2
        self.c2 = 0.2
        self.num_iterations = 10_000
>>>>>>> fa78edf1
        
        # logging
        logging.basicConfig(
            format='%(levelname)s [%(name)s.%(funcName)s]: %(message)s',
            level=logging.INFO,
        )
        self.logger = logging.getLogger(self.__class__.__name__)

    def optimize_frame(self) -> (float, np.ndarray):
        """Optimize the positions of the particles for a single frame

        Args:
            self: Instance of the PSODefense class

        Returns:
            (float, np.ndarray): The global best score and the global best position
        """

        for _ in range(self.num_iterations):
            fitness = self.objective_function(self.positions, **self.objective_function_params)

            for i in range(self.num_particles):
                if fitness[i] < self.personal_best_scores[i]:
                    self.personal_best_scores[i] = fitness[i]
                    self.personal_best_positions[i] = self.positions[i]
                
                if fitness[i] < self.global_best_score:
                    self.global_best_score = fitness[i]
                    self.global_best_position = self.positions[i]

        # After completing all iterations, update the velocities
        for i in range(self.num_particles):
            # if the particle is selected as one that should be able to adjust with the defense, then update the velocity
            if i in self.move_particles:
                self.velocities[i] = (
                    self.w * self.velocities[i]
                    + self.c1 * np.random.rand() * (self.personal_best_positions[i] - self.positions[i])
                    + self.c2 * np.random.rand() * (self.global_best_position - self.positions[i])
                )

                self.velocities[i] = np.clip(self.velocities[i], self.min_velocity, self.max_velocity)

                self.positions[i] += self.velocities[i]
                self.positions = np.clip(self.positions, [self.xmin, self.ymin], [self.xmax, self.ymax])
            else:
                # if the particle is not selected as one that should be allowed to move,
                # then set the velocity and position to be the same as the actual position
                self.velocities[i] = self.actual_velocities[self.frame_id-1][i]
                self.positions[i] = self.actual_particle_positions[self.frame_id-1][i]

        return self.global_best_score, self.global_best_position

    def optimize_play(self):
        """Optimize the positions of the particles for the entire play

        Args:
            self: Instance of the PSODefense class

        Returns:
            None
        """
        for frame_id in range(1, self.num_frames+1):
            
            self.frame_id = frame_id

            frame = self.play.loc[self.play['frameId'] == self.frame_id]
            self.frame = frame

            self.logger.info(f'Optimizing frame {self.frame_id}')

            self.objective_function_params['ball_carrier_position'] = frame.loc[frame['nflId'] == self.ball_carrier_id][['x', 'y']].values[0]
            self.logger.info(f'Ball carrier position: {self.objective_function_params["ball_carrier_position"]}')

            # reset global best score and position
            self.global_best_score = np.inf
            self.global_best_position = np.full(self.num_dimensions, np.nan)

            self.optimize_frame()

            self.positions_history.append(self.positions.copy())
            self.velocities_history.append(self.velocities.copy())
            self.personal_best_positions_history.append(self.personal_best_positions.copy())
            self.personal_best_scores_history.append(self.personal_best_scores.copy())
            self.global_best_score_history.append(self.global_best_score)
            self.global_best_position_history.append(self.global_best_position.copy())

    def animate_play(self, save_fig=False):
        fig, ax = plt.subplots()
        ax.set_xlim(self.xmin, self.xmax)
        ax.set_ylim(self.ymin, self.ymax)

        # Initialize colors for each particle
        colors = ['red' if i in self.move_particles else 'blue' for i in range(self.num_particles)]
        
        # Initialize scatter plot with dummy data matching the length of colors array
        scatter = ax.scatter(np.zeros(self.num_particles), np.zeros(self.num_particles), s=30, c=colors)

        # Initialize lines for actual and PSO suggested paths
        actual_path, = ax.plot([], [], 'k-', linewidth=2, label='Actual Path')
        pso_path, = ax.plot([], [], 'g-', linewidth=2, label='PSO Path')

        # Initialize ball carrier's path and position
        ball_carrier_path, = ax.plot([], [], 'b--', linewidth=1, label='Ball Carrier Path')
        ball_carrier_pos = ax.scatter([], [], c='yellow', s=50, label='Ball Carrier')

        # Update function for the animation
        def update(frame_number):
            # Update scatter plot
            positions = self.positions_history[frame_number]
            scatter.set_offsets(positions)

            # Update the actual path and PSO path
            if frame_number > 0:
                actual_path.set_data(self.actual_particle_positions[:frame_number + 1, self.move_particles[0], 0], 
                                     self.actual_particle_positions[:frame_number + 1, self.move_particles[0], 1])
                pso_path.set_data([pos[self.move_particles[0], 0] for pos in self.positions_history[:frame_number + 1]],
                                  [pos[self.move_particles[0], 1] for pos in self.positions_history[:frame_number + 1]])

            # Update ball carrier's path and position
            ball_carrier_positions = self.play.loc[self.play['nflId'] == self.ball_carrier_id, ['frameId', 'x', 'y']].sort_values('frameId')
            ball_carrier_path.set_data(ball_carrier_positions['x'][:frame_number + 1], 
                                       ball_carrier_positions['y'][:frame_number + 1])
            try:
                ball_carrier_current_pos = ball_carrier_positions.iloc[frame_number]
                ball_carrier_pos.set_offsets([[ball_carrier_current_pos['x'], ball_carrier_current_pos['y']]])

                return scatter, actual_path, pso_path, ball_carrier_path, ball_carrier_pos
            except:
                return scatter, actual_path, pso_path, ball_carrier_path

        # Create the animation
        ani = FuncAnimation(fig, update, frames=len(self.positions_history), interval=100, blit=True)

        # Legend
        ax.legend()

        # Show the animation
        plt.show()

        if save_fig:
<<<<<<< HEAD
            ani.save('img/animation.gif', writer='imagemagick')    
=======
            ani.save('img/animation.gif', writer='imagemagick')

    
if __name__ == '__main__':
    df = pd.read_csv('data/example_play.csv')
    pso = PSODefense(
        play=df, 
        objective_function=minimize_distance_to_ball_carrier, 
        def_abbr='SF', 
        off_abbr='CHI', 
        ball_carrier_id=53646.,
        move_particles=[0]  # Assuming only one particle is set to move
    )
    
    pso.optimize_play()
    pso.animate_play(save_fig=True)
>>>>>>> fa78edf1

<|MERGE_RESOLUTION|>--- conflicted
+++ resolved
@@ -16,7 +16,6 @@
         def_abbr: str, 
         off_abbr: str,
         ball_carrier_id: int,
-<<<<<<< HEAD
         move_particles: list[int] = [],
         w: float = 0.1,
         c1: float = 2,
@@ -24,9 +23,6 @@
         num_iterations: int = 10_000,
         min_velocity: float = -0.3,
         max_velocity: float = 0.3
-=======
-        move_particles: list[int] = []
->>>>>>> fa78edf1
     ):
 
         # objective function and param setting
@@ -54,13 +50,8 @@
         self.xmax = 120  # Including endzones
         self.ymax = 53.3  # Standard width of a football field
         self.ymin = 0
-<<<<<<< HEAD
         self.min_velocity = min_velocity
         self.max_velocity = max_velocity
-=======
-        self.min_velocity = -0.3
-        self.max_velocity = 0.3
->>>>>>> fa78edf1
 
         self.num_particles = len(self.play.loc[self.play['club'] == def_abbr].nflId.unique())
         self.num_dimensions = 2
@@ -90,17 +81,10 @@
         self.global_best_position_history = [self.global_best_position.copy()]
 
         # hyper parameters
-<<<<<<< HEAD
         self.w = w
         self.c1 = c1
         self.c2 = c2
         self.num_iterations = num_iterations
-=======
-        self.w = 1
-        self.c1 = 2
-        self.c2 = 0.2
-        self.num_iterations = 10_000
->>>>>>> fa78edf1
         
         # logging
         logging.basicConfig(
@@ -241,24 +225,5 @@
         plt.show()
 
         if save_fig:
-<<<<<<< HEAD
             ani.save('img/animation.gif', writer='imagemagick')    
-=======
-            ani.save('img/animation.gif', writer='imagemagick')
-
-    
-if __name__ == '__main__':
-    df = pd.read_csv('data/example_play.csv')
-    pso = PSODefense(
-        play=df, 
-        objective_function=minimize_distance_to_ball_carrier, 
-        def_abbr='SF', 
-        off_abbr='CHI', 
-        ball_carrier_id=53646.,
-        move_particles=[0]  # Assuming only one particle is set to move
-    )
-    
-    pso.optimize_play()
-    pso.animate_play(save_fig=True)
->>>>>>> fa78edf1
-
+
